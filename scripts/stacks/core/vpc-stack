#!/bin/bash

SCRIPT_DIR="$( cd "$( dirname "${BASH_SOURCE[0]}" )" >/dev/null 2>&1 && pwd )"
SCRIPT_NAME="vpc-stack"
SCRIPT_DES=$''
PROJECT_DIR="$SCRIPT_DIR/../../.."
source "$PROJECT_DIR/env/.env"

# Example Usage:
# >$     vpc-stack --action <create | update | delete>
#                   --environment <Dev | Staging | Prod>
#                   --bastion-host <true | false>

#   NOTE: ``--action`` defaults to `create` if not supplied
#   NOTE: This script will generate an SSH key with the name given by the environment
#           variable $SSH_KEY_NAME in your user's *~/.ssh/* directory. The private key
#           in this directory can be used to initiate an SSH tunnel with the RDS instance
#           through the NAT Instance bastion host.
#   NOTE: '`-bastion-host` will default to true if not provided.

function log(){
    echo -e "\e[92m$(date +"%r")\e[0m: \e[4;32m$SCRIPT_NAME\e[0m : >> $1"
}

function help(){
    echo -e "\n\e[4m$SCRIPT_NAME\e[0m\n\n\t$SCRIPT_DES" 
}

while [[ $# -gt 0 ]]; do
    key="$1"
    case $key in
        --action|-action|--a|-a)
            ACTION="$2"
            
            shift
            shift 
            ;;
        --environment|-environment|--env|-env|--e|-e)
            ENVIRONMENT="$2"
            
            shift
            shift
            ;;
        --bastion-host|-bastion-host|--bh|-bh)
            BASTION_HOST="$2"
            if [ $BASTION_HOST != "true" ] || [$BASTION_HOST != "false"]
            then 
                log "'bastion-host==$BASTION_HOST' not in allowed values: <true | false>"
                exit 1
            fi
            shift
            shift
            ;;
        --help|-help|--h|-h)
            help
            exit 0
            ;;
        *)
            log "Input not understood. See \e[3m--help\e[0m for information on using this command."
            exit 1
            ;;
    esac
done

if [ -z "$ACTION" ]
then
    log "No \e[3m--action\e[0m specified. Defaulting to \e[1mcreate\e[0m"
    ACTION="create"
fi

if [ -z "$BASTION_HOST" ]
then 
    log "No \e[3m--bastion-host\e[0m specified. Defaulting to \e[1mtrue\e[0m"
    BASTION_HOST="true"
fi

<<<<<<< HEAD
cp $PROJECT_DIR/templates/core/vpc.yml ./vpc.yml
=======
cp "$PROJECT_DIR/templates/core/vpc.yml" ./vpc.yml
>>>>>>> f2e5f7c2

if [ "$ACTION" == "create" ]
then
    # ssh-keygen \
    #     -t rsa \
    #     -C "${APPLICATION}_${SSH_KEY_NAME}_${ENVIRONMENT}" \
    #     -f ~/.ssh/"${APPLICATION}_${SSH_KEY_NAME}_${ENVIRONMENT}"

    # aws ec2 import-key-pair \
    #     --key-name "${APPLICATION}_${SSH_KEY_NAME}_${ENVIRONMENT}"  \
    #     --public-key-material fileb://~/.ssh/"${APPLICATION}_${SSH_KEY_NAME}_${ENVIRONMENT}.pub"

    aws cloudformation create-stack \
        --stack-name "${APPLICATION^}-${VPC_STACK}-${ENVIRONMENT}" \
        --template-body file://vpc.yml \
        --parameters ParameterKey=environmentName,ParameterValue=$ENVIRONMENT \
                     ParameterKey=dbKeyName,ParameterValue="${APPLICATION}_${SSH_KEY_NAME}_${ENVIRONMENT}" \
                     ParameterKey=applicationName,ParameterValue=$APPLICATION \
                     ParameterKey=bastionHost,ParameterValue=$BASTION_HOST

elif [ "$ACTION" == "update" ]
then
    aws cloudformation update-stack \
        --stack-name "${APPLICATION^}-${VPC_STACK}-${ENVIRONMENT}" \
        --template-body file://vpc.yml \
        --parameters ParameterKey=environmentName,ParameterValue=$ENVIRONMENT \
                     ParameterKey=dbKeyName,ParameterValue="${APPLICATION}_${SSH_KEY_NAME}_${ENVIRONMENT}" \
                     ParameterKey=applicationName,ParameterValue=$APPLICATION \
                     ParameterKey=bastionHost,ParameterValue=$BASTION_HOST

elif [ "$ACTION" == "delete" ]
then
    aws cloudformation delete-stack \
        --stack-name "${APPLICATION^}-${VPC_STACK}-${ENVIRONMENT}"
    
    aws ec2 delete-key-pair \
        --key-name "${APPLICATION}_${SSH_KEY_NAME}_${ENVIRONMENT}"

fi

rm ./vpc.yml<|MERGE_RESOLUTION|>--- conflicted
+++ resolved
@@ -74,11 +74,7 @@
     BASTION_HOST="true"
 fi
 
-<<<<<<< HEAD
-cp $PROJECT_DIR/templates/core/vpc.yml ./vpc.yml
-=======
 cp "$PROJECT_DIR/templates/core/vpc.yml" ./vpc.yml
->>>>>>> f2e5f7c2
 
 if [ "$ACTION" == "create" ]
 then
