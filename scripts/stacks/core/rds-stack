#!/bin/bash

SCRIPT_DIR="$( cd "$( dirname "${BASH_SOURCE[0]}" )" >/dev/null 2>&1 && pwd )"
SCRIPT_NAME="rds-stack"
SCRIPT_DES=$''
PROJECT_DIR="$SCRIPT_DIR/../../.."
source "$PROJECT_DIR/env/.env"

# Example Usage:
# >$     rds-stack --environment <Dev | Prod | Test> \
#                   --action <action | update>
#                   --type <postgres | oracle>
#                   --port <port>

function log(){
    echo -e "\e[92m$(date +"%r")\e[0m: \e[4;32m$SCRIPT_NAME\e[0m : >> $1"
}

function help(){
    echo -e "\n\e[4m$SCRIPT_NAME\e[0m\n\n\t$SCRIPT_DES" 
}

while [[ $# -gt 0 ]]; do
    key="$1"
    case $key in
        --action|-action|--a|-a)
            ACTION="$2"
            shift
            shift 
            ;;
        --help|-help|--h|-h)
            help
            exit 0
            ;;
        --type|-type|--t|-t)
            TYPE="$2"
            shift
            shift
            ;;
        --port|-port|--p|-p)
            PORT="$2"
            shift
            shift
            ;;
        --environment|--env|--e|-e)
            ENVIRONMENT="$2"
            shift
            shift
            ;;
        *)
            log "Input not understood. See \e[3m--help\e[0m for information on using this command."
            exit 1
            ;;
    esac
done

# Validate $ACTION
if [ -z "$ACTION" ]
then
    log "No \e[3m--action\e[0m specified. Defaulting to \e[1mcreate\e[0m"
    ACTION="create"
fi
<<<<<<< HEAD
=======
# Validate $TYPE
if [ -z "$TYPE" ]
then
    log "No \e[3m--type\e[0m specified. Defaulting to \e[1mpostgres\e[0m"
    TYPE="postgres"
fi
# Validate $ENVIRONMENT
if [ -z "$ENVIRONMENT" ]
then
    log "No \e[3m--environment\e[0m specified. Defaulting to \e[1mDev\e[0m"
    ENVIRONMENT="Dev"
fi
>>>>>>> 8b82b029

cp "$PROJECT_DIR/templates/core/rds.yml" ./rds.yml

if [ "$ACTION" == "create" ]
then
    # NOTE: use `create-secret` command if secrets do not exist in the SecretManager.
    #       use `update-secret` if updating

    # NOTE: if the RDS stack needs torn down, you won't be able to delete the secrets
    #       right away due to the deletion policy on AWS, so when you restand up the 
    #       stack, the secrets will still exist in the SecretsManager, and you will
    #       want to use `update-secret` instead of `create-secret`
    
    # aws secretsmanager create-secret --name "${APPLICATION^}-${ENVIRONMENT}-${TYPE}-dbUsername" \
    #                                  --description "Database Username Secret for ${ENVIRONMENT} environment" \
    #                                  --secret-string $RDS_USERNAME

    aws secretsmanager update-secret --secret-id "${APPLICATION^}-${ENVIRONMENT}-${TYPE}-dbUsername" \
                                    --description "Database Username Secret for ${ENVIRONMENT} environment" \
                                    --secret-string $RDS_USERNAME

    # aws secretsmanager create-secret --name "${APPLICATION^}-${ENVIRONMENT}-${TYPE}-dbPassword" \
    #                                  --description "Database Password Secret for ${ENVIRONMENT} environment" \
    #                                  --secret-string $RDS_PASSWORD

    aws secretsmanager update-secret --secret-id "${APPLICATION^}-${ENVIRONMENT}-${TYPE}-dbPassword" \
                                    --description "Database Password Secret for ${ENVIRONMENT} environment" \
                                    --secret-string $RDS_PASSWORD


    aws cloudformation create-stack --stack-name "${APPLICATION^}-${TYPE^}${RDS_STACK}-${ENVIRONMENT}" \
                                    --template-body file://rds.yml \
                                    --capabilities CAPABILITY_NAMED_IAM \
                                    --parameters ParameterKey=environmentName,ParameterValue=$ENVIRONMENT \
                                                 ParameterKey=applicationName,ParameterValue=$APPLICATION \
                                                 ParameterKey=port,ParameterValue=$PORT \
                                                 ParameterKey=type,ParameterValue=$TYPE \
                                                 ParameterKey=vpcStack,ParameterValue="${APPLICATION^}-${VPC_STACK}-${ENVIRONMENT}" \
                                                 ParameterKey=iamStack,ParameterValue="${APPLICATION^}-${IAM_STACK}"
elif [ "$ACTION" == "update" ]
then
    aws cloudformation update-stack --stack-name "${APPLICATION^}-${TYPE^}${RDS_STACK}-${ENVIRONMENT}" \
                                    --template-body file://rds.yml \
                                    --capabilities CAPABILITY_NAMED_IAM \
                                    --parameters ParameterKey=environmentName,ParameterValue=$ENVIRONMENT \
                                                 ParameterKey=applicationName,ParameterValue=$APPLICATION \
                                                 ParameterKey=port,ParameterValue=$PORT \
                                                 ParameterKey=type,ParameterValue=$TYPE \
                                                 ParameterKey=vpcStack,ParameterValue="${APPLICATION^}-${VPC_STACK}-${ENVIRONMENT}" \
                                                 ParameterKey=iamStack,ParameterValue="${APPLICATION^}-${IAM_STACK}"
elif [ "$ACTION" == "delete" ]
then
    aws cloudformation delete-stack --stack-name "${APPLICATION^}-${TYPE^}${RDS_STACK}-${ENVIRONMENT}"
fi

rm ./rds.yml<|MERGE_RESOLUTION|>--- conflicted
+++ resolved
@@ -60,8 +60,6 @@
     log "No \e[3m--action\e[0m specified. Defaulting to \e[1mcreate\e[0m"
     ACTION="create"
 fi
-<<<<<<< HEAD
-=======
 # Validate $TYPE
 if [ -z "$TYPE" ]
 then
@@ -74,7 +72,6 @@
     log "No \e[3m--environment\e[0m specified. Defaulting to \e[1mDev\e[0m"
     ENVIRONMENT="Dev"
 fi
->>>>>>> 8b82b029
 
 cp "$PROJECT_DIR/templates/core/rds.yml" ./rds.yml
 
