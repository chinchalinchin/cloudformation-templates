--- conflicted
+++ resolved
@@ -52,11 +52,7 @@
       BackupRetentionPeriod: 7
       CopyTagsToSnapshot: false
       DBInstanceClass: db.t3.micro
-<<<<<<< HEAD
       DBInstanceIdentifier: !Sub ${applicationName}-${environmentName}-${type}-database
-=======
-      DBInstanceIdentifier: !Sub ${applicationName}-${environmentName}-database
->>>>>>> 8b82b029
       EnableIAMDatabaseAuthentication: 
         Fn::FindInMap:
           - ConfigMap
