--- conflicted
+++ resolved
@@ -30,7 +30,7 @@
     # Default: InnoLab-IAMStack
 
 Mappings:
-  # Engine specific configuration because Oracle is dumb
+  # Engine specific configuration goes here
   ConfigMap:
     postgres: 
       engine:  postgres
@@ -47,20 +47,11 @@
   RDS:
     Type: AWS::RDS::DBInstance
     Properties:
-<<<<<<< HEAD:templates/core/rds/postgres.yml
-      DBInstanceIdentifier: !Sub ${applicationName}-oracle-database-${environmentName}
-=======
->>>>>>> c08569357c8c5713087c84325b53a60261d54f91:templates/core/rds.yml
       AllocatedStorage: 100
       AutoMinorVersionUpgrade: true
       BackupRetentionPeriod: 7
       CopyTagsToSnapshot: false
       DBInstanceClass: db.t3.micro
-<<<<<<< HEAD:templates/core/rds/postgres.yml
-      Engine: "oracle-se2"
-      LicenseModel: license-included
-      EngineVersion: 12.1.0.2.v26
-=======
       DBInstanceIdentifier: !Sub ${applicationName}-${environmentName}-database
       EnableIAMDatabaseAuthentication: 
         Fn::FindInMap:
@@ -83,21 +74,13 @@
           - ConfigMap
           - !Ref type
           - licenseModel
->>>>>>> c08569357c8c5713087c84325b53a60261d54f91:templates/core/rds.yml
       MasterUsername: !Sub "{{resolve:secretsmanager:${applicationName}-${environmentName}-dbUsername:SecretString}}"
       MasterUserPassword: !Sub "{{resolve:secretsmanager:${applicationName}-${environmentName}-dbPassword:SecretString}}"
       MonitoringInterval: 60
       MultiAZ: false
       PubliclyAccessible: false
       StorageEncrypted: true
-<<<<<<< HEAD:templates/core/rds/postgres.yml
-      CopyTagsToSnapshot: false
-      MonitoringInterval: 60
-      # EnableIAMDatabaseAuthentication: true
-      EnablePerformanceInsights: true
-=======
       StorageType: gp2
->>>>>>> c08569357c8c5713087c84325b53a60261d54f91:templates/core/rds.yml
       PerformanceInsightsRetentionPeriod: 7
       DeletionProtection: false
       Port: !Ref port
